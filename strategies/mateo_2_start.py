from backtesting.strategy import Strategy
from backtesting.types import MarketData, Action, FeesGraph
from backtesting.portfolio import Portfolio
import joblib
import pandas as pd
import time
import heapq

class Mateo2StartStrategy(Strategy):
    """
    Random Forest Prediction-Based Strategy for ETH Trading (Cheating Version).

    This strategy precomputes all predictions for the XBT dataset and uses the correct prediction for each timestamp.
    It acts as follows:
      - If prediction == -1 and ETH is held, issues a sell order for 0.1 ETH.
      - If prediction == 0 and ETH holdings < target_eth, issues a buy order up to target_eth (max 0.2 ETH per step).
      - If prediction not in (-1, 0, 1), raises an error.
      - Otherwise, holds (returns empty action).

    Args:
<<<<<<< HEAD
        model_path (str): Path to the pre-trained model file.
    """

    def __init__(self, model_path="predictors/mateo/target-avg_10ms_of_mid_price_itincreases_after_200ms_with_threshold_5_depth-5_nest-100/model.joblib"):
=======
        window_size (int): The window size (in ms) for the model features.
        data_index (int): Data index for loading precomputed features.
    """

    def __init__(self, window_size=5, data_index=2):
>>>>>>> 8a37d5e8
        super().__init__()
        self.model = joblib.load(model_path)
        self.target_eth = 10.0
        self.btc_df = pd.read_parquet(f"data/features/DATA_{data_index}/XBT_EUR.parquet")
        self.prediction = self.model.predict(self.btc_df[[
            "slope-bid-5-levels",
            "slope-ask-5-levels",
            "avg-250ms-of-slope-ask-5-levels",
            "avg-250ms-of-slope-bid-5-levels",
            "avg-250ms-of-V-bid-5-levels",
            "avg-250ms-of-V-ask-5-levels",
            "avg-250ms-of-liquidity-ratio-5-levels",
        ]])
        self.prediction = pd.Series(self.prediction, index=self.btc_df.index)
        self.buy_orders = []
        heapq.heapify(self.buy_orders)
        #print(self.prediction.shape)
    
    def program_trade(self, eth_amount: float, timestamp : float):
        self.buy_orders.append((timestamp, eth_amount))

    def needed_trade_amount(self, current_timestamp):
        adujstment = 0.0
        for ts, amt in self.buy_orders:
            if ts < current_timestamp:
                adujstment += amt
                heapq.heappop(self.buy_orders)
            else:
                break
        return adujstment

                

    def get_action(self, data: MarketData, current_portfolio: Portfolio, fees_graph: FeesGraph) -> Action:
        """
        Generate a trading action for ETH using precomputed predictions for the current timestamp.

        Args:
            data (MarketData): Dictionary of DataFrames for each symbol, containing recent market features.
            current_portfolio (Portfolio): The current portfolio state.
            fees_graph (FeesGraph): The transaction fee structure.

        Returns:
            Action: Dictionary of {symbol: amount} to trade. Positive for buy, negative for sell, or empty dict for hold.
        """
        orders = {"ETH": 0.0}
        # Reorder features columns to match the model's expected input
        current_timestamp = data["XBT"].index[-1]
        prediction = self.prediction.loc[current_timestamp]  # Get the prediction for the last timestamp
        if prediction == 1:
            orders["ETH"] += 0.01
            self.program_trade(-0.01, current_timestamp+200)
        orders["ETH"] += self.needed_trade_amount(current_timestamp)
        return orders


<|MERGE_RESOLUTION|>--- conflicted
+++ resolved
@@ -18,18 +18,11 @@
       - Otherwise, holds (returns empty action).
 
     Args:
-<<<<<<< HEAD
-        model_path (str): Path to the pre-trained model file.
-    """
-
-    def __init__(self, model_path="predictors/mateo/target-avg_10ms_of_mid_price_itincreases_after_200ms_with_threshold_5_depth-5_nest-100/model.joblib"):
-=======
         window_size (int): The window size (in ms) for the model features.
         data_index (int): Data index for loading precomputed features.
     """
 
-    def __init__(self, window_size=5, data_index=2):
->>>>>>> 8a37d5e8
+    def __init__(self, window_size=5, data_index=2, model_path="predictors/mateo/target-avg_10ms_of_mid_price_itincreases_after_200ms_with_threshold_5_depth-5_nest-100/model.joblib"):
         super().__init__()
         self.model = joblib.load(model_path)
         self.target_eth = 10.0
